[workspace]

members = [
    "hw1",
    "hw2",
    "hw3",
    "hw4",
    "hw6",
    "hw5",
<<<<<<< HEAD
    "hw8",
=======
    "hw7",
>>>>>>> 208181fa
    "practice"
]<|MERGE_RESOLUTION|>--- conflicted
+++ resolved
@@ -5,12 +5,9 @@
     "hw2",
     "hw3",
     "hw4",
+    "hw5",
     "hw6",
-    "hw5",
-<<<<<<< HEAD
+    "hw7",
     "hw8",
-=======
-    "hw7",
->>>>>>> 208181fa
     "practice"
 ]