--- conflicted
+++ resolved
@@ -9,12 +9,9 @@
     "homeworks/hw6",
     "homeworks/hw7",
     "homeworks/hw8",
-<<<<<<< HEAD
-    "homeworks/hw12",
-=======
     "homeworks/hw9",
     "homeworks/hw10",
->>>>>>> b5ebd8d0
+    "homeworks/hw12",
     "practice"
 ]
 
