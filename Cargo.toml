[workspace]

members = [
    "homeworks/hw1",
    "homeworks/hw2",
    "homeworks/hw3",
    "homeworks/hw4",
    "homeworks/hw5",
    "homeworks/hw6",
    "homeworks/hw7",
    "homeworks/hw8",
    "homeworks/hw9",
    "homeworks/hw10",
    "homeworks/hw11",
    "homeworks/hw12",
<<<<<<< HEAD
    "homeworks/hw1[345]/shared",
    "homeworks/hw1[345]/client",
    "homeworks/hw1[345]/server",
    "practice"
=======
    "practice",
    "project/bot",
>>>>>>> fe7294e8
]

resolver = "2"

exclude = [
    "homeworks/hw1[345]"]

[workspace.package]
version = "1.2.3"
authors = ["vasiliev-alexey"]
description = "Rust Developer. Basic"
documentation = "https://github.com/vasiliev-alexey/otus_rust_homeworks"
license = "MIT"
edition = "2021"
rust-version = "1.72.0"
homepage = "https://github.com/vasiliev-alexey/otus_rust_homeworks"
repository = "https://github.com/vasiliev-alexey/otus_rust_homeworks"
readme = "README.md"
keywords = ["rust", "homeworks"]<|MERGE_RESOLUTION|>--- conflicted
+++ resolved
@@ -13,21 +13,15 @@
     "homeworks/hw10",
     "homeworks/hw11",
     "homeworks/hw12",
-<<<<<<< HEAD
     "homeworks/hw1[345]/shared",
     "homeworks/hw1[345]/client",
     "homeworks/hw1[345]/server",
-    "practice"
-=======
     "practice",
     "project/bot",
->>>>>>> fe7294e8
 ]
 
 resolver = "2"
 
-exclude = [
-    "homeworks/hw1[345]"]
 
 [workspace.package]
 version = "1.2.3"
