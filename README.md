<h1 style="text-align: center;"> 
<a href="https://otus.ru/lessons/rust-developer-basic/">Rust Developer. Basic</a>
</h1>

[//]: # (![]&#40;./docs/img.png =250x&#41;)

<img src="./docs/img.png" width="300" height="300"  style="display: block; margin-left: auto; margin-right: auto;" />

---

<details>
<summary>Домашние задания</summary>

1. [ Чиним, собираем и запускаем приложение](./docs/hw1.md)
2. [ Реализация функции](./docs/hw2.md)
3. [ Работа с кодом](./docs/hw3.md)
4. [ Заимствование](./docs/hw4.md)
5. [ Процедурный/объективный код](./docs/hw5.md)
6. [ Работа с кодом: дублирование кода](./docs/hw6.md)
7. [ Компилятор](./docs/hw7.md)
8. [ Макросы](./docs/hw8.md)
9. [ Матрицы](./docs/hw9.md)
10. [ Транслируем идеи в код](./docs/hw10.md)
11. [ Односвязный список](./docs/hw11.md)
12. [ Банк](./docs/hw12.md)
13. [ Сервер и клиент для банка](./docs/hw13.md)
<<<<<<< HEAD
13. [ Многопоточный сервер банка](./docs/hw14.md)
=======
>>>>>>> b68e68f5

</details>


<details>
<summary>Практика</summary>

* [Практика написания кода](./docs/PROBLEMS.md)
* [Практика на владение и заимствование](./docs/Practice_1.md)
<<<<<<< HEAD
=======

</details>

<details>
<summary>Проект</summary>

* [Проект](./project/Readme.md)
>>>>>>> b68e68f5
</details><|MERGE_RESOLUTION|>--- conflicted
+++ resolved
@@ -24,10 +24,7 @@
 11. [ Односвязный список](./docs/hw11.md)
 12. [ Банк](./docs/hw12.md)
 13. [ Сервер и клиент для банка](./docs/hw13.md)
-<<<<<<< HEAD
-13. [ Многопоточный сервер банка](./docs/hw14.md)
-=======
->>>>>>> b68e68f5
+14. [ Многопоточный сервер банка](./docs/hw14.md)
 
 </details>
 
@@ -37,8 +34,6 @@
 
 * [Практика написания кода](./docs/PROBLEMS.md)
 * [Практика на владение и заимствование](./docs/Practice_1.md)
-<<<<<<< HEAD
-=======
 
 </details>
 
@@ -46,5 +41,4 @@
 <summary>Проект</summary>
 
 * [Проект](./project/Readme.md)
->>>>>>> b68e68f5
 </details>