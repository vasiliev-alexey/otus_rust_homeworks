--- conflicted
+++ resolved
@@ -19,13 +19,9 @@
 6. [ Работа с кодом: дублирование кода](./docs/hw6.md)
 7. [ Компилятор](./docs/hw7.md)
 8. [ Макросы](./docs/hw8.md)
-<<<<<<< HEAD
-9. [ Матрицы](./docs/hw9.md)  
+9. [ Матрицы](./docs/hw9.md)
+10. [ Транслируем идеи в код](./docs/hw10.md)
 11. [ Односвязный список](./docs/hw11.md)
-=======
-9. [ Матрицы](./docs/hw9.md)
-9. [ Транслируем идеи в код](./docs/hw10.md)
->>>>>>> b5ebd8d0
 
 </details>
 
