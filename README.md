<h1 style="text-align: center;"> 
<a href="https://otus.ru/lessons/rust-developer-basic/">Rust Developer. Basic</a>
</h1>

[//]: # (![]&#40;./docs/img.png =250x&#41;)

<img src="./docs/img.png" width="300" height="300"  style="display: block; margin-left: auto; margin-right: auto;" />

---

<details>
<summary>Домашние задания</summary>

1. [ Чиним, собираем и запускаем приложение](./docs/hw1.md)
2. [ Реализация функции](./docs/hw2.md)
3. [ Работа с кодом](./docs/hw3.md)
4. [ Заимствование](./docs/hw4.md)
5. [ Процедурный/объективный код](./docs/hw5.md)
6. [ Работа с кодом: дублирование кода](./docs/hw6.md)
7. [ Компилятор](./docs/hw7.md)
8. [ Макросы](./docs/hw8.md)
9. [ Матрицы](./docs/hw9.md)
<<<<<<< HEAD
9. [ Транслируем идеи в код](./docs/hw10.md)
13. [ Сервер и клиент для банка](./docs/hw13.md)
=======
10. [ Транслируем идеи в код](./docs/hw10.md)

12. [ Банк](./docs/hw12.md)

>>>>>>> 441ae35b

</details>


<details>
<summary>Практика</summary>

* [Практика написания кода](./docs/PROBLEMS.md)
* [Практика на владение и заимствование](./docs/Practice_1.md)

</details><|MERGE_RESOLUTION|>--- conflicted
+++ resolved
@@ -20,15 +20,10 @@
 7. [ Компилятор](./docs/hw7.md)
 8. [ Макросы](./docs/hw8.md)
 9. [ Матрицы](./docs/hw9.md)
-<<<<<<< HEAD
-9. [ Транслируем идеи в код](./docs/hw10.md)
-13. [ Сервер и клиент для банка](./docs/hw13.md)
-=======
 10. [ Транслируем идеи в код](./docs/hw10.md)
 
 12. [ Банк](./docs/hw12.md)
-
->>>>>>> 441ae35b
+13. [ Сервер и клиент для банка](./docs/hw13.md)
 
 </details>
 
@@ -38,5 +33,4 @@
 
 * [Практика написания кода](./docs/PROBLEMS.md)
 * [Практика на владение и заимствование](./docs/Practice_1.md)
-
 </details>