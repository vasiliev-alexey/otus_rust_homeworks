<h1 style="text-align: center;"> 
<a href="https://otus.ru/lessons/rust-developer-basic/">Rust Developer. Basic</a>
</h1>

[//]: # (![]&#40;./docs/img.png =250x&#41;)

<img src="./docs/img.png" width="300" height="300"  style="display: block; margin-left: auto; margin-right: auto;" />

---

<details>
<summary>Домашние задания</summary>

1. [ Чиним, собираем и запускаем приложение](./docs/hw1.md)
2. [ Реализация функции](./docs/hw2.md)
3. [ Работа с кодом](./docs/hw3.md)
4. [ Заимствование](./docs/hw4.md)
5. [ Процедурный/объективный код](./docs/hw5.md)
6. [ Работа с кодом: дублирование кода](./docs/hw6.md)
7. [ Компилятор](./docs/hw7.md)
8. [ Макросы](./docs/hw8.md)
9. [ Матрицы](./docs/hw9.md)
10. [ Транслируем идеи в код](./docs/hw10.md)
11. [ Односвязный список](./docs/hw11.md)
12. [ Банк](./docs/hw12.md)
13. [ Сервер и клиент для банка](./docs/hw13.md)
14. [ Многопоточный сервер банка](./docs/hw14.md)
<<<<<<< HEAD
15. [ Асинхронный сервер и клиент для банка](./docs/hw15.md)
=======
>>>>>>> f9cb38ed

</details>


<details>
<summary>Практика</summary>

* [Практика написания кода](./docs/PROBLEMS.md)
* [Практика на владение и заимствование](./docs/Practice_1.md)
<<<<<<< HEAD
=======

</details>

<details>
<summary>Проект</summary>

* [Проект](./project/Readme.md)
>>>>>>> f9cb38ed
</details><|MERGE_RESOLUTION|>--- conflicted
+++ resolved
@@ -25,10 +25,7 @@
 12. [ Банк](./docs/hw12.md)
 13. [ Сервер и клиент для банка](./docs/hw13.md)
 14. [ Многопоточный сервер банка](./docs/hw14.md)
-<<<<<<< HEAD
 15. [ Асинхронный сервер и клиент для банка](./docs/hw15.md)
-=======
->>>>>>> f9cb38ed
 
 </details>
 
@@ -38,8 +35,6 @@
 
 * [Практика написания кода](./docs/PROBLEMS.md)
 * [Практика на владение и заимствование](./docs/Practice_1.md)
-<<<<<<< HEAD
-=======
 
 </details>
 
@@ -47,5 +42,4 @@
 <summary>Проект</summary>
 
 * [Проект](./project/Readme.md)
->>>>>>> f9cb38ed
 </details>