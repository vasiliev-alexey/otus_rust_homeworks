<h1 style="text-align: center;"> 
<a href="https://otus.ru/lessons/rust-developer-basic/">Rust Developer. Basic</a>
</h1>

[//]: # (![]&#40;./docs/img.png =250x&#41;)

<img src="./docs/img.png" width="300" height="300"  style="display: block; margin-left: auto; margin-right: auto;" />

---

<details>
<summary>Домашние задания</summary>

1. [ Чиним, собираем и запускаем приложение](./docs/hw1.md)
2. [ Реализация функции](./docs/hw2.md)
3. [ Работа с кодом](./docs/hw3.md)
4. [ Заимствование](./docs/hw4.md)
5. [ Процедурный/объективный код](./docs/hw5.md)
6. [ Работа с кодом: дублирование кода](./docs/hw6.md)
7. [ Компилятор](./docs/hw7.md)
8. [ Макросы](./docs/hw8.md)
9. [ Матрицы](./docs/hw9.md)
<<<<<<< HEAD
12. [ Банк](./docs/hw12.md)
=======
9. [ Транслируем идеи в код](./docs/hw10.md)
>>>>>>> b5ebd8d0

</details>


<details>
<summary>Практика</summary>

* [Практика написания кода](./docs/PROBLEMS.md)
* [Практика на владение и заимствование](./docs/Practice_1.md)

</details><|MERGE_RESOLUTION|>--- conflicted
+++ resolved
@@ -20,11 +20,10 @@
 7. [ Компилятор](./docs/hw7.md)
 8. [ Макросы](./docs/hw8.md)
 9. [ Матрицы](./docs/hw9.md)
-<<<<<<< HEAD
+10. [ Транслируем идеи в код](./docs/hw10.md)
+
 12. [ Банк](./docs/hw12.md)
-=======
-9. [ Транслируем идеи в код](./docs/hw10.md)
->>>>>>> b5ebd8d0
+
 
 </details>
 
